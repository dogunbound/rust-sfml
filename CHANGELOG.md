--- conflicted
+++ resolved
@@ -1,14 +1,10 @@
 # Changelog
 
 ## Unreleased
-<<<<<<< HEAD
 
 ### Added
 - Added `RcFont` and `RcText` for reference counted text (see `examples/rc-resources.rs`)
-=======
-### Added
 - pub const DEFAULT for `Vertex`
->>>>>>> 93b51bf5
 
 ### Changed
 - Update `RcSprite` and `RcTexture` documentation.
